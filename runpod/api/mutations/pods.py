"""
RunPod | API Wrapper | Mutations | Pods
"""
# pylint: disable=too-many-arguments, too-many-locals, too-many-branches


def generate_pod_deployment_mutation(
        name:str, image_name:str, gpu_type_id:str,
        cloud_type:str="ALL", support_public_ip:bool=True, start_ssh:bool=True,
        data_center_id=None, country_code=None,
        gpu_count=None, volume_in_gb=None, container_disk_in_gb=None, min_vcpu_count=None,
        min_memory_in_gb=None, docker_args=None, ports=None, volume_mount_path=None,
<<<<<<< HEAD
        env=None, template_id=None):
=======
        env:dict=None, network_volume_id=None
        ):
>>>>>>> 2f63d0a8
    '''
    Generates a mutation to deploy a pod on demand.
    '''
    input_fields = []

    # ------------------------------ Required Fields ----------------------------- #
    input_fields.append(f'name: "{name}"')
    input_fields.append(f'imageName: "{image_name}"')
    input_fields.append(f'gpuTypeId: "{gpu_type_id}"')

    # ------------------------------ Default Fields ------------------------------ #
    input_fields.append(f'cloudType: {cloud_type}')

    if start_ssh:
        input_fields.append('startSsh: true')

    if support_public_ip:
        input_fields.append('supportPublicIp: true')
    else:
        input_fields.append('supportPublicIp: false')

    # ------------------------------ Optional Fields ----------------------------- #
    if data_center_id is not None:
        input_fields.append(f'dataCenterId: "{data_center_id}"')
    if country_code is not None:
        input_fields.append(f'countryCode: "{country_code}"')
    if gpu_count is not None:
        input_fields.append(f"gpuCount: {gpu_count}")
    if volume_in_gb is not None:
        input_fields.append(f"volumeInGb: {volume_in_gb}")
    if container_disk_in_gb is not None:
        input_fields.append(f"containerDiskInGb: {container_disk_in_gb}")
    if min_vcpu_count is not None:
        input_fields.append(f"minVcpuCount: {min_vcpu_count}")
    if min_memory_in_gb is not None:
        input_fields.append(f"minMemoryInGb: {min_memory_in_gb}")
    if docker_args is not None:
        input_fields.append(f'dockerArgs: "{docker_args}"')
    if ports is not None:
        ports = ports.replace(" ", "")
        input_fields.append(f'ports: "{ports}"')
    if volume_mount_path is not None:
        input_fields.append(f'volumeMountPath: "{volume_mount_path}"')
    if env is not None:
        env_string = ", ".join(
            [f'{{ key: "{key}", value: "{value}" }}' for key, value in env.items()])
        input_fields.append(f"env: [{env_string}]")
    if template_id is not None:
        input_fields.append(f'templateId: "{template_id}"')

    if network_volume_id is not None:
        # network_volume_fragment = f'''
        # networkVolume: {{
        #     id: "{network_volume_id}"
        # }}
        # '''
        network_volume_fragment = f'networkVolumeId: "{network_volume_id}"'
        input_fields.append(network_volume_fragment)

    # Format input fields
    input_string = ", ".join(input_fields)

    return f"""
    mutation {{
      podFindAndDeployOnDemand(
        input: {{
          {input_string}
        }}
      ) {{
        id
        desiredStatus
        imageName
        env
        machineId
        machine {{
          podHostId
        }}
      }}
    }}
    """


def generate_pod_stop_mutation(pod_id: str) -> str:
    '''
    Generates a mutation to stop a pod.
    '''
    return f"""
    mutation {{
        podStop(input: {{ podId: "{pod_id}" }}) {{
            id
            desiredStatus
        }}
    }}
    """


def generate_pod_resume_mutation(pod_id: str, gpu_count: int) -> str:
    '''
    Generates a mutation to resume a pod.
    '''
    return f"""
    mutation {{
        podResume(input: {{ podId: "{pod_id}", gpuCount: {gpu_count} }}) {{
            id
            desiredStatus
            imageName
            env
            machineId
            machine {{
                podHostId
            }}
        }}
    }}
    """


def generate_pod_terminate_mutation(pod_id: str) -> str:
    '''
    Generates a mutation to terminate a pod.
    '''
    return f"""
    mutation {{
        podTerminate(input: {{ podId: "{pod_id}" }})
    }}
    """<|MERGE_RESOLUTION|>--- conflicted
+++ resolved
@@ -10,12 +10,7 @@
         data_center_id=None, country_code=None,
         gpu_count=None, volume_in_gb=None, container_disk_in_gb=None, min_vcpu_count=None,
         min_memory_in_gb=None, docker_args=None, ports=None, volume_mount_path=None,
-<<<<<<< HEAD
-        env=None, template_id=None):
-=======
-        env:dict=None, network_volume_id=None
-        ):
->>>>>>> 2f63d0a8
+        env:dict=None, template_id=None, network_volume_id=None):
     '''
     Generates a mutation to deploy a pod on demand.
     '''
